using Microsoft.AspNetCore.HttpOverrides;
using Microsoft.AspNetCore.Mvc.ApiExplorer;
using Microsoft.EntityFrameworkCore;
using Nexus.Core;
using Nexus.Services;
using Serilog;
using System.Globalization;
using System.Text.Json;
using ILogger = Microsoft.Extensions.Logging.ILogger;

// culture
CultureInfo.DefaultThreadCurrentCulture = CultureInfo.InvariantCulture;
CultureInfo.DefaultThreadCurrentUICulture = CultureInfo.InvariantCulture;
CultureInfo.CurrentCulture = CultureInfo.InvariantCulture;

// configuration
var configuration = NexusOptionsBase.BuildConfiguration(args);

var generalOptions = configuration
    .GetSection(GeneralOptions.Section)
    .Get<GeneralOptions>();

var serverOptions = configuration
    .GetSection(ServerOptions.Section)
    .Get<ServerOptions>();

var securityOptions = configuration
    .GetSection(SecurityOptions.Section)
    .Get<SecurityOptions>();

var pathsOptions = configuration
    .GetSection(PathsOptions.Section)
    .Get<PathsOptions>();

// logging (https://nblumhardt.com/2019/10/serilog-in-aspnetcore-3/)
var applicationName = generalOptions.ApplicationName;

Log.Logger = new LoggerConfiguration()
    .ReadFrom.Configuration(configuration)
    .Enrich.WithProperty("ApplicationName", applicationName)
    .CreateLogger();

// checks
if (!securityOptions.OidcProviders.Any())
    Log.Warning("No OpenID Connect providers configured");

// run
try
{
    Log.Information("Start host");

    var builder = WebApplication.CreateBuilder(args);

    builder.Configuration.AddConfiguration(configuration);
    builder.Host.UseSerilog();

    // Add services to the container.
    AddServices(builder.Services, configuration, pathsOptions, securityOptions);

    // Build 
    var app = builder.Build();

    // Configure the HTTP request pipeline.
    ConfigurePipeline(app);

    // initialize app state
    await InitializeAppAsync(app.Services, pathsOptions, securityOptions, app.Logger);

    // Run
    var baseUrl = $"{serverOptions.HttpScheme}://{serverOptions.HttpAddress}:{serverOptions.HttpPort}";
    app.Run(baseUrl);
}
catch (Exception ex)
{
    Log.Fatal(ex, "Host terminated unexpectedly");
    throw;
}
finally
{
    Log.CloseAndFlush();
}

void AddServices(
    IServiceCollection services, 
    IConfiguration configuration, 
    PathsOptions pathsOptions,
    SecurityOptions securityOptions)
{
    // database
    Directory.CreateDirectory(pathsOptions.Config);
    var filePath = Path.Combine(pathsOptions.Config, "users.db");

    services.AddDbContext<UserDbContext>(
        options => options.UseSqlite($"Data Source={filePath}"));

    // forwarded headers
    services.Configure<ForwardedHeadersOptions>(options =>
    {
        options.ForwardedHeaders = ForwardedHeaders.All;
#warning replace this with proper external configuration
        options.KnownNetworks.Clear();
        options.KnownProxies.Clear();
    });

    // authentication
    services.AddNexusAuthentication(securityOptions);

    // blazor
    services.AddRazorPages();

    // authorization
    services.AddAuthorization(options =>
    {
        options.AddPolicy(Policies.RequireAdmin, policy => policy.RequireClaim(NexusClaims.IS_ADMIN, "true"));
    });

    // Open API
    services.AddNexusOpenApi();

<<<<<<< HEAD
    // OpendIddict
    if (!securityOptions.OidcProviders.Any())
        services.AddNexusIdentityProvider();
=======
    // development identity provider
    services.AddNexusIdentityProvider();
>>>>>>> b00a8127

    // routing
    services.AddRouting(options => options.LowercaseUrls = true);

    // HTTP context
    services.AddHttpContextAccessor();

    // custom
    services.AddTransient<IDataService, DataService>();

    services.AddScoped<IDBService, DbService>();
    services.AddScoped<INexusAuthenticationService, NexusAuthenticationService>();

    services.AddSingleton<AppState>();
    services.AddSingleton<AppStateManager>();
    services.AddSingleton<IJobService, JobService>();
    services.AddSingleton<IDataControllerService, DataControllerService>();
    services.AddSingleton<ICatalogManager, CatalogManager>();
    services.AddSingleton<IDatabaseManager, DatabaseManager>();
    services.AddSingleton<IExtensionHive, ExtensionHive>();
    services.AddSingleton<IUserManagerWrapper, UserManagerWrapper>();

    services.Configure<GeneralOptions>(configuration.GetSection(GeneralOptions.Section));
    services.Configure<PathsOptions>(configuration.GetSection(PathsOptions.Section));
    services.Configure<SecurityOptions>(configuration.GetSection(SecurityOptions.Section));
    services.Configure<ServerOptions>(configuration.GetSection(ServerOptions.Section));
}

void ConfigurePipeline(WebApplication app)
{
    // https://docs.microsoft.com/en-us/aspnet/core/fundamentals/middleware/?view=aspnetcore-6.0

    app.UseForwardedHeaders();

    if (app.Environment.IsDevelopment())
    {
        app.UseWebAssemblyDebugging();
    }

    else
    {
#warning write error page HTML here without razor page (example: app.UseExceptionHandler)

        // The default HSTS value is 30 days. You may want to change this for production scenarios, see https://aka.ms/aspnetcore-hsts.
        app.UseHsts();
    }

    // blazor wasm
    app.UseBlazorFrameworkFiles();

    // static files
    app.UseStaticFiles();

    // Open API
    var provider = app.Services.GetRequiredService<IApiVersionDescriptionProvider>();
    app.UseNexusOpenApi(provider, addExplorer: true);

    // OpenIddict
    if (!securityOptions.OidcProviders.Any())
        app.UseNexusIdentityProvider();

    // Serilog Request Logging (https://andrewlock.net/using-serilog-aspnetcore-in-asp-net-core-3-reducing-log-verbosity/)
    // LogContext properties are not included by default in request logging, workaround: https://nblumhardt.com/2019/10/serilog-mvc-logging/
    app.UseSerilogRequestLogging();

    // routing (for REST API)
    app.UseRouting();

    // development identity provider
    app.UseNexusIdentityProvider();

    // default authentication
    app.UseAuthentication();

    // authorization
    app.UseAuthorization();

    // endpoints
    app.MapControllers();
    app.MapFallbackToFile("index.html");
}

async Task InitializeAppAsync(
    IServiceProvider serviceProvider,
    PathsOptions pathsOptions,
    SecurityOptions securityOptions,
    ILogger logger)
{
    var appState = serviceProvider.GetRequiredService<AppState>();
    var appStateManager = serviceProvider.GetRequiredService<AppStateManager>();
    var databaseManager = serviceProvider.GetRequiredService<IDatabaseManager>();

    // database
    using var scope = serviceProvider.CreateScope();
    var userContext = scope.ServiceProvider.GetRequiredService<UserDbContext>();

    await userContext.Database.EnsureCreatedAsync();

    // project
    if (databaseManager.TryReadProject(out var project))
        appState.Project = JsonSerializer.Deserialize<NexusProject>(project) ?? throw new Exception("project is null");
    
    else
        appState.Project = new NexusProject(
            new Dictionary<Guid, PackageReference>(),
            new Dictionary<string, UserConfiguration>());

    // packages and catalogs
    await appStateManager.LoadPackagesAsync(new Progress<double>(), CancellationToken.None);
}<|MERGE_RESOLUTION|>--- conflicted
+++ resolved
@@ -117,14 +117,8 @@
     // Open API
     services.AddNexusOpenApi();
 
-<<<<<<< HEAD
-    // OpendIddict
-    if (!securityOptions.OidcProviders.Any())
-        services.AddNexusIdentityProvider();
-=======
     // development identity provider
     services.AddNexusIdentityProvider();
->>>>>>> b00a8127
 
     // routing
     services.AddRouting(options => options.LowercaseUrls = true);
